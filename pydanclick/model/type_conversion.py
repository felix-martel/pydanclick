--- conflicted
+++ resolved
@@ -80,13 +80,8 @@
         return self._default.__call__(*args, **kwargs)
 
 
-<<<<<<< HEAD
-def _get_range_from_metadata(metadata: List[Any]) -> _RangeDict:
+def _get_range_from_metadata(metadata: list[Any]) -> _RangeDict:
     """Convert Pydantic numerical constraints to keyword arguments compatible with `IntRange` and `FloatRange`.
-=======
-def _get_range_from_metadata(metadata: list[Any]) -> _RangeDict:
-    """Convert Pydantic numerical constraints to keyword argumetns compatible with `IntRange` and `FloatRange`.
->>>>>>> 8e4793a3
 
     Args:
         metadata: list of Pydantic constraints
