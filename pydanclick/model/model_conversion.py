"""Convert a Pydantic model to Click options, and provide function to convert Click arguments back to Pydantic."""

import functools
from typing import Callable, Dict, List, Literal, Optional, Sequence, Tuple, Type, TypeVar

import click
from pydantic import BaseModel

from pydanclick.model.config import get_config
from pydanclick.model.field_collection import collect_fields
from pydanclick.model.field_conversion import convert_fields_to_options
from pydanclick.model.validation import model_validate_kwargs
from pydanclick.types import _ParameterKwargs

T = TypeVar("T")
M = TypeVar("M", bound=BaseModel)


def convert_to_click(
    model: Type[M],
    *,
    exclude: Sequence[str] = (),
    rename: Optional[Dict[str, str]] = None,
    shorten: Optional[Dict[str, str]] = None,
    prefix: Optional[str] = None,
    parse_docstring: Optional[bool] = None,
    docstring_style: Literal["google", "numpy", "sphinx"] = "google",
    extra_options: Optional[Dict[str, _ParameterKwargs]] = None,
    ignore_unsupported: Optional[bool] = False,
    unpack_list: bool = False,
) -> Tuple[List[click.Option], Callable[..., M]]:
    """Extract Click options from a Pydantic model.

    Here's an example on how it can be used:
    ```python
    import click
    from pydanclick.model import convert_to_click
    from pydanclick.command import add_options

    options, validate = convert_to_click(MyModel)

    @click.command()
    @add_options(options)
    def func(**kwargs):
        my_obj = validate(kwargs)
        assert isinstance(my_obj, MyModel)  # True
    ```
    In real life however, you can simply use `pydanclick.from_pydantic()` to avoid the boilerplate.

    Args:
        model: Pydantic model
        exclude: fields to exclude. Use dotted names for nested fields (i.e. parent names and field name, joined by
            a dot). Excluded fields must have a default value: otherwise, model instantiation will fail.
        rename: a mapping from dotted field names to option names, to override the default values
        shorten: a mapping from dotted field names to short option names
        prefix: prefix to add to option names. Can be useful to disambiguate field with the same names from different
            models. Prefix won't be added to aliases or short option names.
        parse_docstring: if True, parse model docstring to extract field documentation
        docstring_style: docstring style of the model. Only used if `parse_docstring=True`
        extra_options: extra options to pass to `click.Option` for specific fields, as a mapping from dotted field names
            to option dictionary
        ignore_unsupported: ignore unsupported model fields instead of raising
        unpack_list: if True, a list of nested models (e.g. `list[Foo]`) will be yield one command-line option for each
            field in the nested model. Each field can be specified multiple times. This API is experimental.

    Returns:
        a pair `(options, validate)` where `options` is the list of Click options extracted from the model, and
            `validate` is a function that can instantiate a model from the list of arguments parsed by Click
    """
    config = get_config(
        model,
        exclude=exclude,
        rename=rename,
        shorten=shorten,
        prefix=prefix,
        parse_docstring=parse_docstring,
        docstring_style=docstring_style,
        extra_options=extra_options,
    )
    fields = collect_fields(
        obj=model,
<<<<<<< HEAD
        excluded_fields=config.exclude,
        docstring_style=config.docstring_style,
        parse_docstring=config.parse_docstring,
    )
    qualified_names, options = convert_fields_to_options(
        fields,
        prefix=config.prefix,
        aliases=config.aliases,
        shorten=config.shorten,
        extra_options=config.extra_options,
=======
        excluded_fields=cast(Set[DottedFieldName], set(exclude)),
        docstring_style=docstring_style,
        parse_docstring=parse_docstring,
        unpack_list=unpack_list,
    )
    qualified_names, options = convert_fields_to_options(
        fields,
        prefix=prefix,
        aliases=cast(Optional[Dict[DottedFieldName, OptionName]], rename),
        shorten=cast(Optional[Dict[DottedFieldName, OptionName]], shorten),
        extra_options=cast(Dict[DottedFieldName, _ParameterKwargs], extra_options),
        ignore_unsupported=ignore_unsupported,
    )
    unpacked_names = {field.unpacked_from for field in fields if field.unpacked_from is not None}
    validator = functools.partial(
        model_validate_kwargs, model=model, qualified_names=qualified_names, unpacked_names=unpacked_names
>>>>>>> 23c80da9
    )
    return options, validator<|MERGE_RESOLUTION|>--- conflicted
+++ resolved
@@ -79,10 +79,10 @@
     )
     fields = collect_fields(
         obj=model,
-<<<<<<< HEAD
         excluded_fields=config.exclude,
         docstring_style=config.docstring_style,
         parse_docstring=config.parse_docstring,
+        unpack_list=unpack_list,
     )
     qualified_names, options = convert_fields_to_options(
         fields,
@@ -90,23 +90,10 @@
         aliases=config.aliases,
         shorten=config.shorten,
         extra_options=config.extra_options,
-=======
-        excluded_fields=cast(Set[DottedFieldName], set(exclude)),
-        docstring_style=docstring_style,
-        parse_docstring=parse_docstring,
-        unpack_list=unpack_list,
-    )
-    qualified_names, options = convert_fields_to_options(
-        fields,
-        prefix=prefix,
-        aliases=cast(Optional[Dict[DottedFieldName, OptionName]], rename),
-        shorten=cast(Optional[Dict[DottedFieldName, OptionName]], shorten),
-        extra_options=cast(Dict[DottedFieldName, _ParameterKwargs], extra_options),
         ignore_unsupported=ignore_unsupported,
     )
     unpacked_names = {field.unpacked_from for field in fields if field.unpacked_from is not None}
     validator = functools.partial(
         model_validate_kwargs, model=model, qualified_names=qualified_names, unpacked_names=unpacked_names
->>>>>>> 23c80da9
     )
     return options, validator