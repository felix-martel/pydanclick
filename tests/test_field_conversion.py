--- conflicted
+++ resolved
@@ -62,9 +62,6 @@
     assert get_option_name(name, aliases=aliases, prefix=prefix, is_boolean=is_boolean) == expected_result
 
 
-<<<<<<< HEAD
-# TODO: ensure prefix is correctly prepended to the argument name
-=======
 def test_unsupported_field():
     class Unsupported:
         pass
@@ -80,5 +77,4 @@
     assert options == []
 
 
-# TODO: ensure prefix is correctly preprended to the argument name
->>>>>>> 8e4793a3
+# TODO: ensure prefix is correctly prepended to the argument name