# pydanclick

<!-- these tags are used by `pymarkdownx.snippets` to include some parts of the readme in the Mkdocs documentation -->
<!-- --8<-- [start:overview] -->

![Release](https://img.shields.io/github/v/release/felix-martel/pydanclick)
![Build status](https://img.shields.io/github/actions/workflow/status/felix-martel/pydanclick/main.yml?branch=main)
![codecov](https://codecov.io/gh/felix-martel/pydanclick/branch/main/graph/badge.svg)
![PyPI - Python Version](https://img.shields.io/pypi/pyversions/pydanclick)
![License](https://img.shields.io/github/license/felix-martel/pydanclick)

Use Pydantic models as Click options.

## Getting started

Install:

```sh
pip install pydanclick
```

Let's assume you have a Pydantic model:

```python
class TrainingConfig(BaseModel):
    epochs: int
    lr: Annotated[float, Field(gt=0)] = 1e-4
    early_stopping: bool = False
```

Add all its fields as options in your Click command:

```python
from pydanclick import from_pydantic

@click.command()
@from_pydantic(TrainingConfig)
def cli(training_config: TrainingConfig):
    # Here, we receive an already validated Pydantic object.
    click.echo(training_config.model_dump_json(indent=2))
```

```shell
~ python my_app.py --help
Usage: my_app.py [OPTIONS]

Options:
  --early-stopping / --no-early-stopping
  --lr FLOAT RANGE                [x>0]
  --epochs INTEGER                [required]
  --help                          Show this message and exit.
```

<!-- --8<-- [end:overview] -->

- Take a tour of the features below
- Find examples in the `examples/` folder
- Read the **[📚 Documentation](https://felix-martel.github.io/pydanclick/)**

<!-- --8<-- [start:features] -->

## Features

### Use native Click types

- most common types are converted to native Click types: `bool`, `str`, `int`, `float`, `pathlib.Path`, `uuid.UUID`, `datetime.datetime`, `datetime.date`
- constrained numeric fields such as `Annotated[int, Field(lt=..., gt=...)]` are converted to `click.IntRange()` or `click.FloatRange()`
- `Literal` fields are converted to `click.Choice`

Complex container types such as lists or dicts are also supported: they must be passed as JSON strings, and will be validated through Pydantic `TypeAdapter.validate_json` method:

```shell
--arg1 '[1, 2, 3]' --arg2 '{"a": bool, "b": false}'
```

In any case, Pydantic validation will run during model instantiation.

### Add multiple models

`pydanclick.from_pydantic` can be called several times with different models.

Use the `prefix` parameter to namespace the options from different models:

```python
class Foo(BaseModel):
    a: str = ""
    b: str = ""

class Bar(BaseModel):
    x: int = 0
    y: int = 0

@click.command()
@from_pydantic(Foo, prefix="foo")
@from_pydantic(Bar, prefix="bar")
def cli(foo: Foo, bar: Bar):
    pass
```

will give:

```
~ python cli.py
Usage: cli.py [OPTIONS]

Options:
  --foo-a TEXT
  --foo-b TEXT
  --bar-x INTEGER
  --bar-y INTEGER
  --help           Show this message and exit.
```

### Add regular options and arguments

`pydanclick` can be used alongside regular options and arguments:

```python
@click.command()
@click.argument("arg")
@click.option("--option")
@from_pydantic(Foo)
def cli(arg, option, foo: Foo):
    pass
```

will give:

```
~ python cli.py
Usage: cli.py [OPTIONS] ARG

Options:
  --option TEXT
  --a TEXT
  --b TEXT
  --help         Show this message and exit.
```

Specify a custom variable name for the instantiated model with the same syntax as a regular Click option:

```python
@click.command()
@from_pydantic("some_name", Foo)
def cli(some_name: Foo):
    pass
```

### Document options

Options added with `pydanclick.from_pydantic` will appear in the command help page.

**From docstrings**: if `griffe` is installed, model docstring will be parsed and the _Attributes_ section will be used to document options automatically (you can use `pip install pydanclick[griffe]` to install it). Use `docstring_tyle` to choose between `google`, `numpy` and `sphinx` coding style. Disable docstring parsing by passing `parse_docstring=False`.

**From field description**: `pydanclick` supports the [`Field(description=...)`](https://docs.pydantic.dev/latest/api/fields/#pydantic.fields.Field) syntax from Pydantic. If specified, it will take precedence over the docstring description.

**Explicitly**: you can always specify a custom help string for a given field by using `extra_options={"my_field": {"help": "my help string"}}` where `my_field` is the name of your field.

Here are these three methods in action:

```python
class Baz(BaseModel):
    """Some demo model.

    Attributes:
        a: this comes from the docstring (requires griffe)
    """

    a: int = 0
    b: Annotated[int, Field(description="this comes from the field description")] = 0
    c: int = 0


@click.command()
@from_pydantic(Baz, extra_options={"c": {"help": "this comes from the `extra_options`"}})
def cli(baz: Baz):
    pass
```

will give:

```
~ python cli.py --help
Usage: cli.py [OPTIONS]

Options:
  --a INTEGER  this comes from the docstring (requires griffe)
  --b INTEGER  this comes from the field description
  --c INTEGER  this comes from the `extra_options`
  --help       Show this message and exit.
```

### Customize option names

Specify option names with `rename` and short option names with `shorten`:

```python
@click.command()
@from_pydantic(Foo, rename={"a": "--alpha", "b": "--beta"}, shorten={"a": "-A", "b": "-B"})
def cli(foo: Foo):
    pass
```

will give:

```
~ python cli.py --help
Usage: cli.py [OPTIONS]

Options:
  -A, --alpha TEXT
  -B, --beta TEXT
  --help            Show this message and exit.
```

Note that `prefix` won't be prepended to option names passed with `rename` or `shorten`.

### Pass extra parameters

Use `extra_options` to pass extra parameters to `click.option` for a given field.

For example, in the following code, the user will be prompted for the value of `a`:

```python
@click.command()
@from_pydantic(Foo, extra_options={"a": {"prompt": True}})
def cli(foo: Foo):
    pass
```

### Add nested models

Nested Pydantic models are supported, with arbitrary nesting level.
Option names will be built by joining all parent names and the field names itself with dashes.

```python
class Left(BaseModel):
    x: int

class Right(BaseModel):
    x: int

class Root(BaseModel):
    left: Left
    right: Right
    x: int

@click.command()
@from_pydantic(Root)
def cli(root: Root):
    pass
```

will give:

```shell
~ python cli.py --help
Usage: cli.py [OPTIONS]

Options:
  --left-x INTEGER   [required]
  --right-x INTEGER  [required]
  --x INTEGER        [required]
  --help             Show this message and exit.
```

To use `rename`, `shorten`, `exclude`, `extra_options` with a nested field, use its _dotted name_, e.g. `left.x` or `right.x`. Note that the alias of a field will apply to all its sub-fields:

```python
@click.command()
@from_pydantic(Root, rename={"right": "--the-other-left"})
def cli(root: Root):
    pass
```

will give:

```shell
~ python cli.py --help
Usage: cli.py [OPTIONS]

Options:
  --left-x INTEGER            [required]
  --the-other-left-x INTEGER  [required]
  --x INTEGER                 [required]
  --help                      Show this message and exit.
```

<<<<<<< HEAD
### Attach options directly to a model

If you're injecting the same Pydantic model into different Click commands, you may want to attach some options directly to the model itself, by storing them in a `__pydanclick__` class attribute:

```python
class MyModel(BaseModel):
    __pydanclick__ = {
      "prefix": "pref",
      "exclude": ["a", "b"]
    }
```

All arguments to `from_pydantic` can be used. You can always override specific arguments when defining a new command:

```python
# Here, options will be prefixed by `other-pref`
@click.command()
@from_pydantic(MyModel, prefix="other-pref")
def foo(my_model):
    pass
```

For convenience, you can store these options in a `PydanclickConfig` object to enable completion, type checking and validation:

```python
from pydanclick import PydanclickConfig

class MyModel(BaseModel):
  __pydanclick__ = PydanclickConfig(prefix="pref", exclude=["a", "b"])
```

See the _Reuse models_ example for a full example.
=======
### Unpacking (experimental)

_Unpacking_ provides a simpler API when working with list of submodels.

Consider the following example:

```python
class Author:
    name: str
    primary: bool = False


class Book:
    title: str
    authors: list[Author]

@click.command()
@from_pydantic(Book, unpack_list=True)
def cli(book: Book):
    pass
```

By default, this would create two command-line arguments `--title` and `--authors`. Since `authors` has a complex type, it should be passed as a JSON string (e.g. `--authors '[{"authors": {"name": "Alice", "primary": true}, {"name": "Bob"}]'). Using `unpacked_list`will instead "unpack" the nested field`name`into the main namespace: this new argument is called`--authors-name` and can be specified multiple time, for example:

```shell
python cli.py --authors-name Alice --authors-primary --authors-name Bob
```

would create:

```python
Book(authors=[Author(name="Alice", primary=True), Author(name="Bob")])
```

Note that you must always specify objects with optional arguments _before_ objects without them. For example, the following command would make `Bob` the primary author, not `Alice`:

```shell
python cli.py --authors-name Bob --authors-name Alice --authors-primary
```

_(Why? Because under the hood, arguments are collected per field `{"name": [Bob, Alice], "primary": [True]}`, and relative placement between fields cannot be accessed.)_

When in doubt, you can simply specify all arguments:

```shell
python cli.py --authors-name Bob --no-authors-primary --authors-name Alice --authors-primary
```

This API is experimental and will not work in complex cases (deeply nested lists, lists of union, and much more).
See issue [#20](https://github.com/felix-martel/pydanclick/issues/20) for context and details.
>>>>>>> 23c80da9

<!-- --8<-- [end:features] -->

## API Reference

**Functions:**

- [**from_pydantic**](#pydanclick.main.from_pydantic) – Decorator to add fields from a Pydantic model as options to a Click command.

### pydanclick.from_pydantic

```python
from_pydantic(
    __var_or_model,
    model=None,
    *,
    exclude=(),
    rename=None,
    shorten=None,
    prefix=None,
    parse_docstring=True,
    docstring_style="google",
    extra_options=None
)
```

Decorator to add fields from a Pydantic model as options to a Click command.

**Parameters:**

- **\_\_var_or_model** (<code>[Union](#typing.Union)\[[str](#str), [Type](#typing.Type)\[[BaseModel](#pydantic.BaseModel)\]\]</code>) – name of the variable that will receive the Pydantic model in the decorated function
- **model** (<code>[Optional](#typing.Optional)\[[Type](#typing.Type)\[[BaseModel](#pydantic.BaseModel)\]\]</code>) – Pydantic model
- **exclude** (<code>[Sequence](#typing.Sequence)\[[str](#str)\]</code>) – field names that won't be added to the command
- **rename** (<code>[Optional](#typing.Optional)\[[Dict](#typing.Dict)\[[str](#str), [str](#str)\]\]</code>) – a mapping from field names to command line option names (this will override any prefix). Option names
  must start with two dashes
- **shorten** (<code>[Optional](#typing.Optional)\[[Dict](#typing.Dict)\[[str](#str), [str](#str)\]\]</code>) – a mapping from field names to short command line option names. Option names must start with one dash
- **prefix** (<code>[Optional](#typing.Optional)\[[str](#str)\]</code>) – a prefix to add to option names (without any dash)
- **parse_docstring** (<code>[bool](#bool)</code>) – if True and `griffe` is installed, parse the docstring of the Pydantic model and pass argument
  documentation to the Click `help` option
- **docstring_style** (<code>[Literal](#typing.Literal)\['google', 'numpy', 'sphinx'\]</code>) – style of the docstring (`google`, `numpy` or `sphinx`). Ignored if `parse_docstring` is False
- **extra_options** (<code>[Optional](#typing.Optional)\[[Dict](#typing.Dict)\[[str](#str), [\_ParameterKwargs](#pydanclick.types._ParameterKwargs)\]\]</code>) – a mapping from field names to a dictionary of options passed to the `click.option()` function

**Returns:**

- <code>[Callable](#typing.Callable)\[\[[Callable](#typing.Callable)\[..., [T](#pydanclick.main.T)\]\], [Callable](#typing.Callable)\[..., [T](#pydanclick.main.T)\]\]</code> – a decorator that adds options to a function

## Contributing

Install the environment and the pre-commit hooks with

```bash
make install
```

Run tests with:

```shell
pytest
```

<!--  --8<-- [start:limitations] -->

## Limitations

`pydanclick` doesn't support (yet!):

- Pydantic v1
- converting fields to arguments, instead of options
- fields annotated with union of Pydantic models can only be used with JSON inputs, instead of properly merging all sub-fields
- custom argument validators

Other missing features:

- Reading model from file
- Specifying all field-specific options directly in the Pydantic model (would allow easier re-use)
- Most Click features should be supported out-of-the-box through the `extra_options` parameter. However, most of them aren't tested
- Click and Pydantic both include validation logic. In particular, Click support custom `ParamType`, validation callbacks and `BadParameter` errors: it's not clear if we want to fully rely on Pydantic or on Click or on a mixture of both
- populating Pydantic fields from existing options or arguments (combined with `exclude`, it will provide a complete escape hatch to bypass Pydantclick when needed)
- attaching Pydanclick arguments directly to the model class, to avoid duplication when re-using a model in multiple commands

<!--  --8<-- [end:limitations] -->

---

Repository initiated with [fpgmaas/cookiecutter-poetry](https://github.com/fpgmaas/cookiecutter-poetry).<|MERGE_RESOLUTION|>--- conflicted
+++ resolved
@@ -286,7 +286,6 @@
   --help                      Show this message and exit.
 ```
 
-<<<<<<< HEAD
 ### Attach options directly to a model
 
 If you're injecting the same Pydantic model into different Click commands, you may want to attach some options directly to the model itself, by storing them in a `__pydanclick__` class attribute:
@@ -319,7 +318,7 @@
 ```
 
 See the _Reuse models_ example for a full example.
-=======
+
 ### Unpacking (experimental)
 
 _Unpacking_ provides a simpler API when working with list of submodels.
@@ -370,7 +369,6 @@
 
 This API is experimental and will not work in complex cases (deeply nested lists, lists of union, and much more).
 See issue [#20](https://github.com/felix-martel/pydanclick/issues/20) for context and details.
->>>>>>> 23c80da9
 
 <!-- --8<-- [end:features] -->
 
